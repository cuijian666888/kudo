package init

import (
	"fmt"
<<<<<<< HEAD
=======
	"strconv"
>>>>>>> ef23d5af

	appsv1 "k8s.io/api/apps/v1"
	v1 "k8s.io/api/core/v1"
	kerrors "k8s.io/apimachinery/pkg/api/errors"
	"k8s.io/apimachinery/pkg/api/resource"
	metav1 "k8s.io/apimachinery/pkg/apis/meta/v1"
	"k8s.io/apimachinery/pkg/labels"
	"k8s.io/apimachinery/pkg/runtime"
	"k8s.io/apimachinery/pkg/util/intstr"
	"k8s.io/client-go/kubernetes"
	appsv1client "k8s.io/client-go/kubernetes/typed/apps/v1"
	corev1 "k8s.io/client-go/kubernetes/typed/core/v1"
	"sigs.k8s.io/yaml"

	"github.com/kudobuilder/kudo/pkg/kudoctl/clog"
	"github.com/kudobuilder/kudo/pkg/kudoctl/kube"
	"github.com/kudobuilder/kudo/pkg/version"
)

//Defines the deployment of the KUDO manager and it's service definition.

const (
	group                 = "kudo.dev"
	crdVersion            = "v1beta1"
	defaultns             = "kudo-system"
	defaultGracePeriod    = 10
	defaultServiceAccount = "kudo-manager"
)

// Options is the configurable options to init
type Options struct {
	// Version is the version of the manager `0.5.0` for example (must NOT include the `v` in `v0.5.0`)
	Version string
	// namespace to init into (default is kudo-system)
	Namespace string
	// TerminationGracePeriodSeconds defines the termination grace period for a pod
	TerminationGracePeriodSeconds int64
	// Image defines the image to be used
	Image string
	// Enable validation
	Webhooks       []string
	ServiceAccount string
}

func (o Options) webhooksEnabled() bool {
	return len(o.Webhooks) != 0
}

// NewOptions provides an option struct with defaults
func NewOptions(v string, ns string, sa string, webhooks []string) Options {

	if v == "" {
		v = version.Get().GitVersion
	}
	if ns == "" {
		ns = defaultns
	}

	if sa == "" {
		sa = defaultServiceAccount
	}

	return Options{
		Version:                       v,
		Namespace:                     ns,
		TerminationGracePeriodSeconds: defaultGracePeriod,
		Image:                         fmt.Sprintf("kudobuilder/controller:v%v", v),
		Webhooks:                      webhooks,
		ServiceAccount:                sa,
	}
}

// Install uses Kubernetes client to install KUDO.
func Install(client *kube.Client, opts Options, crdOnly bool) error {

	if err := installCrds(client.ExtClient); err != nil {
		return err
	}
	clog.Printf("✅ installed crds")
	if crdOnly {
		return nil
	}
	if err := installPrereqs(client.KubeClient, opts); err != nil {
		return err
	}
	clog.Printf("✅ installed service accounts and other requirements for controller to run")

	if opts.webhooksEnabled() {
		if err := installInstanceValidatingWebhook(client.KubeClient, client.DynamicClient, opts.Namespace); err != nil {
			return err
		}
		clog.Printf("✅ installed webhook")
	}

	if err := installManager(client.KubeClient, opts); err != nil {
		return err
	}
	clog.Printf("✅ installed kudo controller")
	return nil
}

// Install uses Kubernetes client to install KUDO.
func installManager(client kubernetes.Interface, opts Options) error {
	if err := installStatefulSet(client.AppsV1(), opts); err != nil {
		return err
	}

	if err := installService(client.CoreV1(), opts); err != nil {
		return err
	}
	return nil
}

func installStatefulSet(client appsv1client.StatefulSetsGetter, opts Options) error {
	ss := generateDeployment(opts)
	_, err := client.StatefulSets(opts.Namespace).Create(ss)
	if kerrors.IsAlreadyExists(err) {
		clog.V(4).Printf("statefulset %v already exists", ss.Name)
		return nil
	}
	return err
}

func installService(client corev1.ServicesGetter, opts Options) error {
	s := generateService(opts)
	_, err := client.Services(opts.Namespace).Create(s)
	if kerrors.IsAlreadyExists(err) {
		clog.V(4).Printf("service %v already exists", s.Name)
		return nil
	}

	return err
}

// ManagerManifests provides a slice of strings for the deployment and service manifest
func ManagerManifests(opts Options) ([]string, error) {
	s := managerService(opts)
	d := managerDeployment(opts)

	objs := []runtime.Object{s, d}

	manifests := make([]string, len(objs))
	for i, obj := range objs {
		o, err := yaml.Marshal(obj)
		if err != nil {
			return []string{}, err
		}
		manifests[i] = string(o)
	}

	return manifests, nil
}

// managerDeployment provides the KUDO manager deployment manifest for printing
func managerDeployment(opts Options) *appsv1.StatefulSet {
	dep := generateDeployment(opts)

	dep.TypeMeta = metav1.TypeMeta{
		Kind:       "StatefulSet",
		APIVersion: "apps/v1",
	}
	return dep
}

// managerService provides the KUDO manager service manifest for printing
func managerService(opts Options) *v1.Service {
	svc := generateService(opts)
	svc.TypeMeta = metav1.TypeMeta{
		Kind:       "Service",
		APIVersion: "v1",
	}
	return svc
}

func generateDeployment(opts Options) *appsv1.StatefulSet {

	labels := managerLabels()

	secretDefaultMode := int32(420)
	image := opts.Image
	d := &appsv1.StatefulSet{
		ObjectMeta: metav1.ObjectMeta{
			Namespace: opts.Namespace,
			Name:      "kudo-controller-manager",
			Labels:    labels,
		},
		Spec: appsv1.StatefulSetSpec{
			Selector:    &metav1.LabelSelector{MatchLabels: labels},
			ServiceName: "kudo-controller-manager-service",
			Template: v1.PodTemplateSpec{
				ObjectMeta: metav1.ObjectMeta{
					Labels: labels,
				},
				Spec: v1.PodSpec{
					ServiceAccountName: opts.ServiceAccount,
					Containers: []v1.Container{

						{

							Command: []string{"/root/manager"},
							Env: []v1.EnvVar{
								{Name: "POD_NAMESPACE", ValueFrom: &v1.EnvVarSource{FieldRef: &v1.ObjectFieldSelector{FieldPath: "metadata.namespace"}}},
								{Name: "SECRET_NAME", Value: "kudo-webhook-server-secret"},
								{Name: "ENABLE_WEBHOOKS", Value: strconv.FormatBool(opts.webhooksEnabled())},
							},
							Image:           image,
							ImagePullPolicy: "Always",
							Name:            "manager",
							Ports: []v1.ContainerPort{
								// name matters for service
								{ContainerPort: 443, Name: "webhook-server", Protocol: "TCP"},
							},
							Resources: v1.ResourceRequirements{
								Requests: v1.ResourceList{
									"cpu":    resource.MustParse("100m"),
									"memory": resource.MustParse("50Mi")},
							},
							VolumeMounts: []v1.VolumeMount{
								{Name: "cert", MountPath: "/tmp/cert", ReadOnly: true},
							},
						},
					},
					TerminationGracePeriodSeconds: &opts.TerminationGracePeriodSeconds,
					Volumes: []v1.Volume{
						{Name: "cert", VolumeSource: v1.VolumeSource{Secret: &v1.SecretVolumeSource{SecretName: "kudo-webhook-server-secret", DefaultMode: &secretDefaultMode}}},
					},
				},
			},
		},
	}

	return d
}

func managerLabels() labels.Set {
	labels := generateLabels(map[string]string{"control-plane": "controller-manager", "controller-tools.k8s.io": "1.0"})
	return labels
}

func generateService(opts Options) *v1.Service {
	labels := generateLabels(map[string]string{"control-plane": "controller-manager", "controller-tools.k8s.io": "1.0"})
	s := &v1.Service{
		ObjectMeta: metav1.ObjectMeta{
			Namespace: opts.Namespace,
			Name:      "kudo-controller-manager-service",
			Labels:    labels,
		},
		Spec: v1.ServiceSpec{
			Ports: []v1.ServicePort{
				{
					Name:       "kudo",
					Port:       443,
					TargetPort: intstr.FromString("webhook-server")},
			},
			Selector: labels,
		},
	}
	return s
}<|MERGE_RESOLUTION|>--- conflicted
+++ resolved
@@ -2,10 +2,7 @@
 
 import (
 	"fmt"
-<<<<<<< HEAD
-=======
 	"strconv"
->>>>>>> ef23d5af
 
 	appsv1 "k8s.io/api/apps/v1"
 	v1 "k8s.io/api/core/v1"
